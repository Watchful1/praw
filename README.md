--- conflicted
+++ resolved
@@ -52,11 +52,7 @@
 
 5. Comment on submission (requires login):
 
-<<<<<<< HEAD
-        story.add_comment("text")
-=======
         submission.add_comment("text")
->>>>>>> ff5f5533
 
 6. Reply to comment (requires login):
 
