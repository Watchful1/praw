--- conflicted
+++ resolved
@@ -41,19 +41,6 @@
     CHILD_ATTRIBUTE = "moderators"
 
 
-<<<<<<< HEAD
-class ModNoteListing(Listing):
-    """Special Listing for handling mod note lists."""
-
-    CHILD_ATTRIBUTE = "mod_notes"
-
-    @property
-    def after(self) -> Optional[Any]:
-        """Return the next attribute or None."""
-        if not getattr(self, "has_next_page", True):
-            return None
-        return getattr(self, "end_cursor", None)
-=======
 class ModmailConversationsListing(Listing):
     """Special Listing for handling :class:`.ModmailConversation` lists."""
 
@@ -66,4 +53,16 @@
             return self.conversations[-1].id
         except IndexError:
             return None
->>>>>>> 65fee543
+
+
+class ModNoteListing(Listing):
+    """Special Listing for handling mod note lists."""
+
+    CHILD_ATTRIBUTE = "mod_notes"
+
+    @property
+    def after(self) -> Optional[Any]:
+        """Return the next attribute or None."""
+        if not getattr(self, "has_next_page", True):
+            return None
+        return getattr(self, "end_cursor", None)